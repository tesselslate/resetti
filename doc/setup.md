# Setup

This document contains instructions on how to set up resetti. Refer to the main
README for details on how to install resetti.

Click the icon in the upper left to view the table of contents.

## Setting up Minecraft

resetti has only been tested with [MultiMC](https://multimc.org) and forks such
as [PrismLauncher](https://prismlauncher.org). No functionality is guaranteed
when using the vanilla launcher or any other launcher. 

> **Warning**
> resetti does not currently, work with launchers installed using Flatpak.
> You can check if your launcher is installed using Flatpak with `flatpak list`

### Java

You'll need a relatively recent version of Java for certain mods to work
correctly. OpenJDK 19 currently appears to have the best performance with
Minecraft (benchmarks show OpenJDK 20 to be slower), so get it if available.

### Minecraft

We will create a single instance, and then duplicate it as many times as
needed. Start by creating an instance in MultiMC (or your fork) with the desired
version (e.g. 1.16.1). Launch and close the game once; then, install Fabric by
<<<<<<< HEAD
going to `Edit Instance` -> `Version`.
=======
going to `Edit Instance` -> `Version`. Unfortunatly, resetti does not currently 
work with Flatpak launchers.
>>>>>>> 4cfcd66a

#### Mods

You can use [ModCheck](https://github.com/RedLime/ModCheck) to download any
mods you would like. Atum and Fast Reset are mandatory. The following are
*heavily recommended* if they are available for the version you are playing:

- Sodium
- Starlight
- Lithium
- SpeedRunIGT
- WorldPreview
- LazyDFU
- Voyager
- LazyStronghold
- SleepBackground
- antiresourcereload
- StandardSettings

> ServerSideRNG can be installed to make verifying your runs easier. However,
> it still has some issues (as of April 2023) that may impact your experience.

> Force Port can be installed if you plan on doing co-op runs.

#### Configuration

- Disable "pause on lost focus." To do so, enter a world and press F3+P. Verify
  that the chat message says it is disabled.
- You'll want to disable `syncChunkWrites` in `options.txt`, which can be found in
  the instance's `.minecraft` folder.
- You may want to enable `Use Global Options` in the SpeedRunIGT options from
  ingame.
- If using StandardSettings, you may want to read the documentation (available [here](https://github.com/KingContaria/StandardSettings#standardsettings)).
  - In particular, you may want to use a global configuration file. This is
    mentioned in the documentation.
- If you want to make updating your settings easier, you can softlink your `config` 
  and `mods` folders to one place like so: `cd YOUR_NEW_INSTANCE; ln -s YOUR_CONFIG config`.
- If using SleepBackground, the default configuration is suboptimal. You can add
  the below configuration to `.minecraft/config/sleepbg.json`.
  - You may have a better experience by tweaking some of these values, but they
    are a better starting point than the defaults.

<details>

<summary>sleepbg.json</summary>

```json
{
  "world_preview": {
    "_description": "config for world preview, every time (loading_screen) is rendered (render_times) times, will be render a preview. ex) if (loading_screen.fps_limit) is 30 and this value is 2, preview fps will be 15 (as 30 / 2).",
    "enable": true,
    "render_times": 1
  },
  "background": {
    "_description": "It works when instance is in the background after joined the world.",
    "enable": true,
    "fps_limit": 1
  },
  "world_setup": {
    "_description": "same with (background) config but for (max_ticks) ticks after the joined the world.",
    "enable": true,
    "fps_limit": 30,
    "max_ticks": 20
  },
  "log_interval": {
    "_description": "Changes how often the game prints the worldgen progress to the log file, may be useful for macros (minimum: 50ms, max/default: 500ms)",
    "enable": true,
    "log_interval": 500
  },
  "loading_screen": {
    "_description": "It works when instance is in the world loading screen. minimum (fps_limit) is 15.",
    "enable": true,
    "fps_limit": 30
  },
  "lock_instance": {
    "_description": "It works when instance is in the background with sleepbg.lock file is exist in user directory at every interval ticks. (for macros option)",
    "enable": true,
    "fps_limit": 1,
    "tick_interval": 10,
    "wp_render_times_enable": true,
    "wp_render_times": 10
  }
}
```
</details>

#### Instance Numbers

Once you've created one instance, duplicate it as needed to reach the desired
number of instances. Once all of your instances have been created, they will
each need their own `instance_num` file to let resetti know their ID. Here is
an example of how that looks:

```
instances
├─ 16_MULTI1
│  └─ .minecraft
│     └─ instance_num
│        └─ contents: "0"
├─ 16_MULTI2
│  └─ .minecraft
│     └─ instance_num
│        └─ contents: "1"
└─ 16_MULTI3
   └─ .minecraft
      └─ instance_num
         └─ contents: "2"
```

> The instance names are not important, although a consistent format like this
> makes it easier to run shell commands to operate on all of your instances at
> once.

You can use a shell one-liner to create the `instance_num` files, if you'd like.
Here's an example in [fish](https://fishshell.com); adjust it for your shell.

```sh
for i in (seq 1 3); echo (math $i - 1) | tee 16_MULTI$i/.minecraft/instance_num; end
```

When running resetti, it will only detect instances with an `instance_num`
file. resetti will refuse to start if it cannot detect a set of instances whose
IDs start at 0 and increase sequentially (0, 1, 2, .. n).

## Setting up OBS

If using OBS, you will need to perform some additional setup. Refer to the
[OBS document](https://github.com/woofdoggo/resetti/blob/main/doc/obs.md) for
more information.

## Optimization and Fixes

On most distributions, the out-of-the-box experience playing Minecraft is quite
subpar. Refer to the [optimization document](https://github.com/woofdoggo/resetti/blob/main/doc/optimization.md)
and [common issues](https://github.com/woofdoggo/resetti/blob/main/doc/common-issues.md)
for more information.

## Configuring resetti

To start, create a new configuration profile. You can create as many as you
would like and are able to choose which to use whenever you launch resetti.

```sh
resetti new PROFILE_NAME
```

The above command will create a new profile at `$XDG_CONFIG_HOME/resetti/PROFILE_NAME.toml`,
or `$HOME/.config/resetti/PROFILE_NAME.toml` if `$XDG_CONFIG_HOME` is unset.

The generated configuration profile will contain all of the available options
with some documentation comments to explain their purpose. You may find the
[configuration document](https://github.com/woofdoggo/resetti/blob/main/doc/configuration.md)
helpful for more detailed information on certain settings.

## Running

Congratulations! Once you've set everything up, you can get started by simply
running `resetti PROFILE_NAME`. Refer to the [usage document](https://github.com/woofdoggo/resetti/blob/main/doc/usage.md)
for more information on how to use resetti once you've started it.

- If you've configured affinity, it may prompt you for root privileges to
  perform the necessary setup.
- If you're using OBS, you'll need to switch to the correct scene collection
  and may need to open up a projector for your wall scene.

If you encounter any issues or think this documentation could be improved, feel
free to join the [Discord](https://discord.gg/fwZA2VJh7k) or open an issue.
Happy resetting!<|MERGE_RESOLUTION|>--- conflicted
+++ resolved
@@ -26,12 +26,7 @@
 We will create a single instance, and then duplicate it as many times as
 needed. Start by creating an instance in MultiMC (or your fork) with the desired
 version (e.g. 1.16.1). Launch and close the game once; then, install Fabric by
-<<<<<<< HEAD
 going to `Edit Instance` -> `Version`.
-=======
-going to `Edit Instance` -> `Version`. Unfortunatly, resetti does not currently 
-work with Flatpak launchers.
->>>>>>> 4cfcd66a
 
 #### Mods
 
