--- conflicted
+++ resolved
@@ -24,6 +24,7 @@
 )
 
 // Embedding affinity scripts into the binary.
+//
 //go:embed scripts/set_cgroups.sh
 var set_cgroups_script string
 
@@ -688,18 +689,11 @@
 		}
 	}
 	log.Printf("Resetting %d from ingame\n", m.current)
-<<<<<<< HEAD
-	err := m.reset(m.current, timestamp)
-	if err != nil {
-		return err
-	}
-=======
 
 	// Press F3 before resetting to fix ghost pie.
 	m.instances[m.current].PressF3(timestamp)
 	time.Sleep(time.Duration(m.conf.Reset.Delay) * time.Millisecond)
 	m.reset(m.current, timestamp)
->>>>>>> 330456f1
 	if m.conf.Wall.StretchWindows {
 		if err := m.instances[m.current].Stretch(m.conf); err != nil {
 			log.Printf("Failed to stretch instance: %s\n", err)
