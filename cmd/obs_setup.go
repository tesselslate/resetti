--- conflicted
+++ resolved
@@ -119,16 +119,13 @@
 	for j := 1; j <= count; j++ {
 		source := fmt.Sprintf("MC %d", j)
 		assert(client.AddSceneItem(scene, source))
-		assert(client.SetSceneItemTransform(
+		assert(client.SetSceneItemBounds(
 			scene,
 			source,
-			obs.Transform{
-				X:      float64(x),
-				Y:      float64(y),
-				Width:  float64(w),
-				Height: float64(h),
-				Bounds: "OBS_BOUNDS_STRETCH",
-			},
+			float64(x),
+			float64(y),
+			float64(w),
+			float64(h),
 		))
 		assert(client.SetSceneItemLocked(scene, source, true))
 		y += h
@@ -207,7 +204,6 @@
 	}
 	assert(client.CreateScene("Wall"))
 
-<<<<<<< HEAD
 	// Create different types of scenes for moving wall and normal wall.
 	if !settings.movingWall {
 		// Create the instance sources and scenes.
@@ -215,110 +211,19 @@
 			scene := fmt.Sprintf("Instance %d", i)
 			source := fmt.Sprintf("MC %d", i)
 			assert(client.CreateScene(scene))
-=======
-	// Create the instance sources and scenes.
-	for i := 1; i <= settings.instanceCount; i++ {
-		scene := fmt.Sprintf("Instance %d", i)
-		source := fmt.Sprintf("MC %d", i)
-		assert(client.CreateScene(scene))
-		assert(client.CreateSource(
-			scene,
-			source,
-			"xcomposite_input",
-			nil,
-		))
-		assert(client.SetSceneItemBounds(
-			scene,
-			source,
-			0, 0, float64(width), float64(height),
-		))
-		assert(client.SetSceneItemLocked(scene, source, true))
-
-		// If necessary, create the verification items.
-		if settings.verification {
-			x, y, count := 0, 0, settings.instanceCount
-			w, h := 16/settings.verificationSize, 36/settings.verificationSize
-			switch settings.verificationPos {
-			case posUpleft, posLeft, posDownleft:
-				x = 0
-			case posUpright, posRight, posDownright:
-				x = width - w
-			}
-			switch settings.verificationPos {
-			case posUpleft, posUpright:
-				y = 0
-			case posLeft, posRight:
-				y = height/2 - (count*h)/2
-			case posDownleft, posDownright:
-				y = height - (count * h)
-			}
-			for j := 1; j <= count; j++ {
-				source = fmt.Sprintf("MC %d", j)
-				assert(client.AddSceneItem(scene, source))
-				assert(client.SetSceneItemBounds(
-					scene,
-					source,
-					float64(x),
-					float64(y),
-					float64(w),
-					float64(h),
-				))
-				assert(client.SetSceneItemLocked(scene, source, true))
-				y += h
-			}
-		}
-	}
-
-	// Create the wall scene.
-	w, h := width/settings.wallWidth, height/settings.wallHeight
-	for x := 0; x < settings.wallWidth; x++ {
-		for y := 0; y < settings.wallHeight; y++ {
-			// Create the instance scene item.
-			num := settings.wallWidth*y + x + 1
-			if num > settings.instanceCount {
-				// The user can have less instances than would fill the wall.
-				// For example, a 4x2 wall with 7 instances is valid.
-				break
-			}
-			source := fmt.Sprintf("MC %d", num)
-			assert(client.AddSceneItem("Wall", source))
-			assert(client.SetSceneItemBounds(
-				"Wall",
-				source,
-				float64(x*w),
-				float64(y*h),
-				float64(w),
-				float64(h),
-			))
-			assert(client.SetSceneItemLocked("Wall", source, true))
-
-			// Create the lock scene item.
-			source = fmt.Sprintf("Lock %d", num)
->>>>>>> 330456f1
 			assert(client.CreateSource(
 				scene,
 				source,
 				"xcomposite_input",
 				nil,
 			))
-<<<<<<< HEAD
-			assert(client.SetSceneItemTransform(
+			assert(client.SetSceneItemBounds(
 				scene,
 				source,
-				obs.Transform{
-					Width:  float64(width),
-					Height: float64(height),
-					Bounds: "OBS_BOUNDS_STRETCH",
-				},
-=======
-			assert(client.SetSceneItemBounds(
-				"Wall",
-				source,
-				float64(x*w),
-				float64(y*h),
-				float64(settings.lockWidth),
-				float64(settings.lockHeight),
->>>>>>> 330456f1
+				0,
+				0,
+				float64(width),
+				float64(height),
 			))
 			assert(client.SetSceneItemLocked(scene, source, true))
 
@@ -339,16 +244,13 @@
 					}
 					source := fmt.Sprintf("MC %d", num)
 					assert(client.AddSceneItem("Wall", source))
-					assert(client.SetSceneItemTransform(
+					assert(client.SetSceneItemBounds(
 						"Wall",
 						source,
-						obs.Transform{
-							X:      float64(x * w),
-							Y:      float64(y * h),
-							Width:  float64(w),
-							Height: float64(h),
-							Bounds: "OBS_BOUNDS_STRETCH",
-						},
+						float64(x*w),
+						float64(y*h),
+						float64(w),
+						float64(h),
 					))
 					assert(client.SetSceneItemLocked("Wall", source, true))
 
@@ -360,16 +262,13 @@
 						"image_source",
 						obs.StringMap{"file": settings.lockImg},
 					))
-					assert(client.SetSceneItemTransform(
+					assert(client.SetSceneItemBounds(
 						"Wall",
 						source,
-						obs.Transform{
-							X:      float64(x * w),
-							Y:      float64(y * h),
-							Width:  float64(settings.lockWidth),
-							Height: float64(settings.lockHeight),
-							Bounds: "OBS_BOUNDS_STRETCH",
-						},
+						float64(x*w),
+						float64(y*h),
+						float64(settings.lockWidth),
+						float64(settings.lockHeight),
 					))
 					assert(client.SetSceneItemLocked("Wall", source, true))
 				}
@@ -387,7 +286,7 @@
 			assert(client.CreateScene(sceneName))
 			assert(client.CreateSource(sceneName, instName, "xcomposite_input", nil))
 			assert(client.SetSceneItemLocked(sceneName, instName, true))
-			assert(client.SetSceneItemTransform(sceneName, instName, obs.Transform{Width: float64(width), Height: float64(height), Bounds: "OBS_BOUNDS_STRETCH"}))
+			assert(client.SetSceneItemBounds(sceneName, instName, 0, 0, float64(width), float64(height)))
 
 			// Adding the instances to the scene just to pass checks made by the traditional wall.
 			// TODO: Find a better way to do this.
@@ -398,18 +297,18 @@
 			instName = fmt.Sprintf("MC %d LoadingView", i)
 			assert(client.CreateSource("LoadingView", instName, "xcomposite_input", nil))
 			assert(client.SetSceneItemLocked("LoadingView", instName, true))
-			assert(client.SetSceneItemTransform("LoadingView", instName, obs.Transform{Width: float64(width), Height: float64(height), Bounds: "OBS_BOUNDS_STRETCH"}))
+			assert(client.SetSceneItemBounds("LoadingView", instName, 0, 0, float64(width), float64(height)))
 
 			instName = fmt.Sprintf("MC %d LockedView", i)
 			assert(client.CreateSource("LockedView", instName, "xcomposite_input", nil))
 			assert(client.SetSceneItemLocked("LockedView", instName, true))
-			assert(client.SetSceneItemTransform("LockedView", instName, obs.Transform{Width: float64(width), Height: float64(height), Bounds: "OBS_BOUNDS_STRETCH"}))
+			assert(client.SetSceneItemBounds("LockedView", instName, 0, 0, float64(width), float64(height)))
 			assert(client.SetSceneItemVisible("LockedView", instName, false))
 
 			instName = fmt.Sprintf("MC %d FullView", i)
 			assert(client.CreateSource("FullView", instName, "xcomposite_input", nil))
 			assert(client.SetSceneItemLocked("FullView", instName, true))
-			assert(client.SetSceneItemTransform("FullView", instName, obs.Transform{Width: float64(width), Height: float64(height), Bounds: "OBS_BOUNDS_STRETCH"}))
+			assert(client.SetSceneItemBounds("FullView", instName, 0, 0, float64(width), float64(height)))
 		}
 		assert(client.AddSceneItem("Wall", "FullView"))
 		assert(client.SetSceneItemLocked("Wall", "FullView", true))
